// transpile:mocha

import { getParser } from '../lib/cli/parser';
import { INSTALL_TYPES, DEFAULT_APPIUM_HOME } from '../lib/extension-config';
import chai from 'chai';

const should = chai.should();

const ALLOW_FIXTURE = 'test/fixtures/allow-feat.txt';
const DENY_FIXTURE = 'test/fixtures/deny-feat.txt';

describe('Main Parser', function () {
  let p = getParser(true);
  it('should accept only server and driver subcommands', function () {
    p.parseArgs([]);
    p.parseArgs(['server']);
    p.parseArgs(['driver', 'list']);
    (() => p.parseArgs(['foo'])).should.throw();
    (() => p.parseArgs(['foo --bar'])).should.throw();
  });
});

describe('Server Parser', function () {
  let p = getParser(true);
  it('should return an arg parser', function () {
    should.exist(p.parse_args);
    p.parse_args([]).should.have.property('port');
  });
  it('should default to the server subcommand', function () {
    p.parseArgs([]).subcommand.should.eql('server');
    p.parseArgs([]).should.eql(p.parseArgs(['server']));
  });
  it('should keep the raw server flags array', function () {
    should.exist(p.rawArgs);
  });
  it('should have help for every arg', function () {
    for (let arg of p.rawArgs) {
      arg[1].should.have.property('help');
    }
  });
  it('should throw an error with unknown argument', function () {
    (() => {p.parse_args(['--apple']);}).should.throw();
  });
  it('should parse default capabilities correctly from a string', function () {
    let defaultCapabilities = {a: 'b'};
    let args = p.parse_args(['--default-capabilities', JSON.stringify(defaultCapabilities)]);
    args.defaultCapabilities.should.eql(defaultCapabilities);
  });
  it('should parse default capabilities correctly from a file', function () {
    let defaultCapabilities = {a: 'b'};
    let args = p.parse_args(['--default-capabilities', 'test/fixtures/caps.json']);
    args.defaultCapabilities.should.eql(defaultCapabilities);
  });
  it('should throw an error with invalid arg to default capabilities', function () {
    (() => {p.parse_args(['-dc', '42']);}).should.throw();
    (() => {p.parse_args(['-dc', 'false']);}).should.throw();
    (() => {p.parse_args(['-dc', 'null']);}).should.throw();
    (() => {p.parse_args(['-dc', 'does/not/exist.json']);}).should.throw();
  });
<<<<<<< HEAD
=======
  it('should parse args that are caps into default capabilities', function () {
    let defaultCapabilities = {localizableStringsDir: '/my/dir'};
    let args = p.parse_args(['--localizable-strings-dir', '/my/dir']);
    args.defaultCapabilities.should.eql(defaultCapabilities);
  });
>>>>>>> 4f4ed259
  it('should parse --allow-insecure correctly', function () {
    p.parse_args([]).allowInsecure.should.eql([]);
    p.parse_args(['--allow-insecure', '']).allowInsecure.should.eql([]);
    p.parse_args(['--allow-insecure', 'foo']).allowInsecure.should.eql(['foo']);
    p.parse_args(['--allow-insecure', 'foo,bar']).allowInsecure.should.eql(['foo', 'bar']);
    p.parse_args(['--allow-insecure', 'foo ,bar']).allowInsecure.should.eql(['foo', 'bar']);
  });
  it('should parse --deny-insecure correctly', function () {
    p.parse_args([]).denyInsecure.should.eql([]);
    p.parse_args(['--deny-insecure', '']).denyInsecure.should.eql([]);
    p.parse_args(['--deny-insecure', 'foo']).denyInsecure.should.eql(['foo']);
    p.parse_args(['--deny-insecure', 'foo,bar']).denyInsecure.should.eql(['foo', 'bar']);
    p.parse_args(['--deny-insecure', 'foo ,bar']).denyInsecure.should.eql(['foo', 'bar']);
  });
  it('should parse --allow and --deny insecure from files', function () {
    const parsed = p.parse_args([
      '--allow-insecure', ALLOW_FIXTURE, '--deny-insecure', DENY_FIXTURE
    ]);
    parsed.allowInsecure.should.eql(['feature1', 'feature2', 'feature3']);
    parsed.denyInsecure.should.eql(['nofeature1', 'nofeature2', 'nofeature3']);
  });
});

describe('Driver Parser', function () {
  let p = getParser(true);
  it('should require a sub-subcommand', function () {
    (() => p.parseArgs(['driver'])).should.throw();
  });
  it('should not allow random sub-subcommands', function () {
    (() => p.parseArgs(['driver', 'foo'])).should.throw();
  });
  describe('list', function () {
    it('should allow an empty argument list', function () {
      const args = p.parseArgs(['driver', 'list']);
      args.subcommand.should.eql('driver');
      args.driverCommand.should.eql('list');
      args.showInstalled.should.eql(false);
      args.showUpdates.should.eql(false);
      args.json.should.eql(false);
      args.appiumHome.should.eql(DEFAULT_APPIUM_HOME);
    });
    it('should allow json format', function () {
      const args = p.parseArgs(['driver', 'list', '--json']);
      args.json.should.eql(true);
    });
    it('should allow custom appium home', function () {
      const args = p.parseArgs(['driver', 'list', '--home', '/foo/bar']);
      args.appiumHome.should.eql('/foo/bar');
    });
    it('should allow --installed', function () {
      const args = p.parseArgs(['driver', 'list', '--installed']);
      args.showInstalled.should.eql(true);
    });
    it('should allow --updates', function () {
      const args = p.parseArgs(['driver', 'list', '--updates']);
      args.showUpdates.should.eql(true);
    });
  });
  describe('install', function () {
    it('should not allow an empty argument list', function () {
      (() => p.parseArgs(['driver', 'install'])).should.throw();
    });
    it('should take a driver name to install', function () {
      const args = p.parseArgs(['driver', 'install', 'foobar']);
      args.subcommand.should.eql('driver');
      args.driverCommand.should.eql('install');
      args.driver.should.eql('foobar');
      should.not.exist(args.installType);
      args.appiumHome.should.eql(DEFAULT_APPIUM_HOME);
      args.json.should.eql(false);
    });
    it('should allow json format', function () {
      const args = p.parseArgs(['driver', 'install', 'foobar', '--json']);
      args.json.should.eql(true);
    });
    it('should allow custom appium home', function () {
      const args = p.parseArgs(['driver', 'install', 'foobar', '--home', '/foo/bar']);
      args.appiumHome.should.eql('/foo/bar');
    });
    it('should allow --source', function () {
      for (const source of INSTALL_TYPES) {
        const args = p.parseArgs(['driver', 'install', 'foobar', '--source', source]);
        args.installType.should.eql(source);
      }
    });
    it('should not allow unknown --source', function () {
      (() => p.parseArgs(['driver', 'install', 'fobar', '--source', 'blah'])).should.throw();
    });
  });
  describe('uninstall', function () {
    it('should not allow an empty argument list', function () {
      (() => p.parseArgs(['driver', 'uninstall'])).should.throw();
    });
    it('should take a driver name to uninstall', function () {
      const args = p.parseArgs(['driver', 'uninstall', 'foobar']);
      args.subcommand.should.eql('driver');
      args.driverCommand.should.eql('uninstall');
      args.driver.should.eql('foobar');
      args.appiumHome.should.eql(DEFAULT_APPIUM_HOME);
      args.json.should.eql(false);
    });
    it('should allow json format', function () {
      const args = p.parseArgs(['driver', 'uninstall', 'foobar', '--json']);
      args.json.should.eql(true);
    });
    it('should allow custom appium home', function () {
      const args = p.parseArgs(['driver', 'uninstall', 'foobar', '--home', '/foo/bar']);
      args.appiumHome.should.eql('/foo/bar');
    });
  });
  describe('update', function () {
    it('should not allow an empty argument list', function () {
      (() => p.parseArgs(['driver', 'update'])).should.throw();
    });
    it('should take a driver name to update', function () {
      const args = p.parseArgs(['driver', 'update', 'foobar']);
      args.subcommand.should.eql('driver');
      args.driverCommand.should.eql('update');
      args.driver.should.eql('foobar');
      args.appiumHome.should.eql(DEFAULT_APPIUM_HOME);
      args.json.should.eql(false);
    });
    it('should allow json format', function () {
      const args = p.parseArgs(['driver', 'update', 'foobar', '--json']);
      args.json.should.eql(true);
    });
    it('should allow custom appium home', function () {
      const args = p.parseArgs(['driver', 'update', 'foobar', '--home', '/foo/bar']);
      args.appiumHome.should.eql('/foo/bar');
    });
  });
});<|MERGE_RESOLUTION|>--- conflicted
+++ resolved
@@ -12,11 +12,11 @@
 describe('Main Parser', function () {
   let p = getParser(true);
   it('should accept only server and driver subcommands', function () {
-    p.parseArgs([]);
-    p.parseArgs(['server']);
-    p.parseArgs(['driver', 'list']);
-    (() => p.parseArgs(['foo'])).should.throw();
-    (() => p.parseArgs(['foo --bar'])).should.throw();
+    p.parse_args([]);
+    p.parse_args(['server']);
+    p.parse_args(['driver', 'list']);
+    (() => p.parse_args(['foo'])).should.throw();
+    (() => p.parse_args(['foo --bar'])).should.throw();
   });
 });
 
@@ -27,8 +27,8 @@
     p.parse_args([]).should.have.property('port');
   });
   it('should default to the server subcommand', function () {
-    p.parseArgs([]).subcommand.should.eql('server');
-    p.parseArgs([]).should.eql(p.parseArgs(['server']));
+    p.parse_args([]).subcommand.should.eql('server');
+    p.parse_args([]).should.eql(p.parse_args(['server']));
   });
   it('should keep the raw server flags array', function () {
     should.exist(p.rawArgs);
@@ -57,14 +57,11 @@
     (() => {p.parse_args(['-dc', 'null']);}).should.throw();
     (() => {p.parse_args(['-dc', 'does/not/exist.json']);}).should.throw();
   });
-<<<<<<< HEAD
-=======
   it('should parse args that are caps into default capabilities', function () {
-    let defaultCapabilities = {localizableStringsDir: '/my/dir'};
-    let args = p.parse_args(['--localizable-strings-dir', '/my/dir']);
+    let defaultCapabilities = {chromedriverExecutable: '/my/dir'};
+    let args = p.parse_args(['--chromedriver-executable', '/my/dir']);
     args.defaultCapabilities.should.eql(defaultCapabilities);
   });
->>>>>>> 4f4ed259
   it('should parse --allow-insecure correctly', function () {
     p.parse_args([]).allowInsecure.should.eql([]);
     p.parse_args(['--allow-insecure', '']).allowInsecure.should.eql([]);
@@ -90,15 +87,12 @@
 
 describe('Driver Parser', function () {
   let p = getParser(true);
-  it('should require a sub-subcommand', function () {
-    (() => p.parseArgs(['driver'])).should.throw();
-  });
   it('should not allow random sub-subcommands', function () {
-    (() => p.parseArgs(['driver', 'foo'])).should.throw();
+    (() => p.parse_args(['driver', 'foo'])).should.throw();
   });
   describe('list', function () {
     it('should allow an empty argument list', function () {
-      const args = p.parseArgs(['driver', 'list']);
+      const args = p.parse_args(['driver', 'list']);
       args.subcommand.should.eql('driver');
       args.driverCommand.should.eql('list');
       args.showInstalled.should.eql(false);
@@ -107,28 +101,28 @@
       args.appiumHome.should.eql(DEFAULT_APPIUM_HOME);
     });
     it('should allow json format', function () {
-      const args = p.parseArgs(['driver', 'list', '--json']);
+      const args = p.parse_args(['driver', 'list', '--json']);
       args.json.should.eql(true);
     });
     it('should allow custom appium home', function () {
-      const args = p.parseArgs(['driver', 'list', '--home', '/foo/bar']);
+      const args = p.parse_args(['driver', 'list', '--home', '/foo/bar']);
       args.appiumHome.should.eql('/foo/bar');
     });
     it('should allow --installed', function () {
-      const args = p.parseArgs(['driver', 'list', '--installed']);
+      const args = p.parse_args(['driver', 'list', '--installed']);
       args.showInstalled.should.eql(true);
     });
     it('should allow --updates', function () {
-      const args = p.parseArgs(['driver', 'list', '--updates']);
+      const args = p.parse_args(['driver', 'list', '--updates']);
       args.showUpdates.should.eql(true);
     });
   });
   describe('install', function () {
     it('should not allow an empty argument list', function () {
-      (() => p.parseArgs(['driver', 'install'])).should.throw();
+      (() => p.parse_args(['driver', 'install'])).should.throw();
     });
     it('should take a driver name to install', function () {
-      const args = p.parseArgs(['driver', 'install', 'foobar']);
+      const args = p.parse_args(['driver', 'install', 'foobar']);
       args.subcommand.should.eql('driver');
       args.driverCommand.should.eql('install');
       args.driver.should.eql('foobar');
@@ -137,29 +131,29 @@
       args.json.should.eql(false);
     });
     it('should allow json format', function () {
-      const args = p.parseArgs(['driver', 'install', 'foobar', '--json']);
+      const args = p.parse_args(['driver', 'install', 'foobar', '--json']);
       args.json.should.eql(true);
     });
     it('should allow custom appium home', function () {
-      const args = p.parseArgs(['driver', 'install', 'foobar', '--home', '/foo/bar']);
+      const args = p.parse_args(['driver', 'install', 'foobar', '--home', '/foo/bar']);
       args.appiumHome.should.eql('/foo/bar');
     });
     it('should allow --source', function () {
       for (const source of INSTALL_TYPES) {
-        const args = p.parseArgs(['driver', 'install', 'foobar', '--source', source]);
+        const args = p.parse_args(['driver', 'install', 'foobar', '--source', source]);
         args.installType.should.eql(source);
       }
     });
     it('should not allow unknown --source', function () {
-      (() => p.parseArgs(['driver', 'install', 'fobar', '--source', 'blah'])).should.throw();
+      (() => p.parse_args(['driver', 'install', 'fobar', '--source', 'blah'])).should.throw();
     });
   });
   describe('uninstall', function () {
     it('should not allow an empty argument list', function () {
-      (() => p.parseArgs(['driver', 'uninstall'])).should.throw();
+      (() => p.parse_args(['driver', 'uninstall'])).should.throw();
     });
     it('should take a driver name to uninstall', function () {
-      const args = p.parseArgs(['driver', 'uninstall', 'foobar']);
+      const args = p.parse_args(['driver', 'uninstall', 'foobar']);
       args.subcommand.should.eql('driver');
       args.driverCommand.should.eql('uninstall');
       args.driver.should.eql('foobar');
@@ -167,20 +161,20 @@
       args.json.should.eql(false);
     });
     it('should allow json format', function () {
-      const args = p.parseArgs(['driver', 'uninstall', 'foobar', '--json']);
+      const args = p.parse_args(['driver', 'uninstall', 'foobar', '--json']);
       args.json.should.eql(true);
     });
     it('should allow custom appium home', function () {
-      const args = p.parseArgs(['driver', 'uninstall', 'foobar', '--home', '/foo/bar']);
+      const args = p.parse_args(['driver', 'uninstall', 'foobar', '--home', '/foo/bar']);
       args.appiumHome.should.eql('/foo/bar');
     });
   });
   describe('update', function () {
     it('should not allow an empty argument list', function () {
-      (() => p.parseArgs(['driver', 'update'])).should.throw();
+      (() => p.parse_args(['driver', 'update'])).should.throw();
     });
     it('should take a driver name to update', function () {
-      const args = p.parseArgs(['driver', 'update', 'foobar']);
+      const args = p.parse_args(['driver', 'update', 'foobar']);
       args.subcommand.should.eql('driver');
       args.driverCommand.should.eql('update');
       args.driver.should.eql('foobar');
@@ -188,11 +182,11 @@
       args.json.should.eql(false);
     });
     it('should allow json format', function () {
-      const args = p.parseArgs(['driver', 'update', 'foobar', '--json']);
+      const args = p.parse_args(['driver', 'update', 'foobar', '--json']);
       args.json.should.eql(true);
     });
     it('should allow custom appium home', function () {
-      const args = p.parseArgs(['driver', 'update', 'foobar', '--home', '/foo/bar']);
+      const args = p.parse_args(['driver', 'update', 'foobar', '--home', '/foo/bar']);
       args.appiumHome.should.eql('/foo/bar');
     });
   });
