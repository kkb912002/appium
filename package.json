{
  "name": "appium",
  "description": "Automation for Apps.",
  "tags": [
    "automation",
    "javascript",
    "selenium",
    "webdriver",
    "ios",
    "android",
    "firefoxos",
    "testing"
  ],
<<<<<<< HEAD
  "version": "2.0.0-beta.6",
=======
  "version": "1.20.0-beta.0",
>>>>>>> 4f4ed259
  "author": "https://github.com/appium",
  "license": "Apache-2.0",
  "repository": {
    "type": "git",
    "url": "https://github.com/appium/appium.git"
  },
  "bugs": {
    "url": "https://github.com/appium/appium/issues"
  },
  "engines": {
    "node": ">=8",
    "npm": ">=6"
  },
  "main": "./build/lib/main.js",
  "bin": {
    "appium": "./build/lib/main.js"
  },
  "directories": {
    "lib": "./lib",
    "doc": "./docs"
  },
  "files": [
    "bin",
    "lib",
    "build/lib",
    "npm-shrinkwrap.json"
  ],
  "dependencies": {
    "@appium/base-plugin": "^1.0.0",
    "@babel/runtime": "^7.6.0",
<<<<<<< HEAD
    "appium-base-driver": "8.0.0-beta.0",
    "appium-support": "2.x",
    "argparse": "^1.0.10",
=======
    "appium-android-driver": "^4.20.0",
    "appium-base-driver": "^7.0.0",
    "appium-espresso-driver": "^1.0.0",
    "appium-fake-driver": "^1.x",
    "appium-flutter-driver": "^0",
    "appium-geckodriver": "^0.3.0",
    "appium-ios-driver": "4.x",
    "appium-mac-driver": "1.x",
    "appium-safari-driver": "^2.1.0",
    "appium-support": "2.x",
    "appium-tizen-driver": "^1.1.1-beta.4",
    "appium-uiautomator2-driver": "^1.37.1",
    "appium-windows-driver": "1.x",
    "appium-xcuitest-driver": "^3.27.6",
    "appium-youiengine-driver": "^1.2.0",
    "argparse": "^2.0.1",
>>>>>>> 4f4ed259
    "async-lock": "^1.0.0",
    "asyncbox": "2.x",
    "axios": "^0.21.0",
    "bluebird": "3.x",
    "continuation-local-storage": "3.x",
    "find-root": "^1.1.0",
    "lodash": "^4.17.11",
    "longjohn": "^0.2.12",
    "npmlog": "4.x",
    "ora": "^4.0.4",
    "semver": "^7.0.0",
    "source-map-support": "0.x",
    "teen_process": "1.x",
    "winston": "3.x",
    "word-wrap": "^1.2.3",
    "yaml": "^1.7.2"
  },
  "scripts": {
    "clean": "rm -rf node_modules && rm -f package-lock.json && npm install",
    "prepare": "gulp prepublish",
    "prepublishOnly": "npm run prune-shrinkwrap && gulp fixShrinkwrap",
    "postpublish": "npm run restore-shrinkwrap",
    "prune-shrinkwrap": "!(test -e npm-shrinkwrap.json) || (npm ci --production --ignore-scripts && npm run backup-shrinkwrap && npm shrinkwrap && npm install --only=dev --no-shrinkwrap)",
    "restore-shrinkwrap": "!(test -e npm-shrinkwrap.json) || (mv npm-shrinkwrap-backup.json npm-shrinkwrap.json)",
    "backup-shrinkwrap": "mv npm-shrinkwrap.json npm-shrinkwrap-backup.json",
    "check-pruned-shrinkwrap": "node check-pruned-shrinkwrap.js",
    "test": "gulp once",
    "e2e-test": "gulp e2e-test",
    "watch": "gulp watch",
    "build": "gulp transpile",
    "mocha": "mocha",
    "precommit-msg": "echo 'Pre-commit checks...' && exit 0",
    "precommit-test": "REPORTER=dot gulp once",
    "lint": "gulp lint",
    "lint:fix": "gulp lint --fix",
    "coverage": "gulp coveralls",
    "generate-docs": "node ./build/commands-yml/parse.js",
    "zip": "zip -qr appium.zip .",
    "upload": "gulp github-upload",
    "zip-and-upload": "npm run zip && npm run upload",
    "authorize-ios": "authorize-ios"
  },
  "pre-commit": [
    "precommit-msg",
    "precommit-test"
  ],
  "devDependencies": {
    "@appium/fake-plugin": "^0.2.0",
    "appium-fake-driver": "^1.0.1",
    "appium-gulp-plugins": "^5.2.1",
    "chai": "4.x",
    "chai-as-promised": "7.x",
    "eslint-config-appium": "^4.0.1",
    "fancy-log": "^1.3.2",
    "gulp": "^4.0.0",
    "handlebars": "^4.2.0",
    "mocha": "^8.0.1",
    "pre-commit": "1.x",
    "sinon": "^9.0.0",
    "validate.js": "^0.13.0",
    "wd": "^1.10.0",
    "yaml-js": "^0.2.0"
  }
}<|MERGE_RESOLUTION|>--- conflicted
+++ resolved
@@ -11,11 +11,7 @@
     "firefoxos",
     "testing"
   ],
-<<<<<<< HEAD
   "version": "2.0.0-beta.6",
-=======
-  "version": "1.20.0-beta.0",
->>>>>>> 4f4ed259
   "author": "https://github.com/appium",
   "license": "Apache-2.0",
   "repository": {
@@ -46,28 +42,9 @@
   "dependencies": {
     "@appium/base-plugin": "^1.0.0",
     "@babel/runtime": "^7.6.0",
-<<<<<<< HEAD
     "appium-base-driver": "8.0.0-beta.0",
     "appium-support": "2.x",
-    "argparse": "^1.0.10",
-=======
-    "appium-android-driver": "^4.20.0",
-    "appium-base-driver": "^7.0.0",
-    "appium-espresso-driver": "^1.0.0",
-    "appium-fake-driver": "^1.x",
-    "appium-flutter-driver": "^0",
-    "appium-geckodriver": "^0.3.0",
-    "appium-ios-driver": "4.x",
-    "appium-mac-driver": "1.x",
-    "appium-safari-driver": "^2.1.0",
-    "appium-support": "2.x",
-    "appium-tizen-driver": "^1.1.1-beta.4",
-    "appium-uiautomator2-driver": "^1.37.1",
-    "appium-windows-driver": "1.x",
-    "appium-xcuitest-driver": "^3.27.6",
-    "appium-youiengine-driver": "^1.2.0",
     "argparse": "^2.0.1",
->>>>>>> 4f4ed259
     "async-lock": "^1.0.0",
     "asyncbox": "2.x",
     "axios": "^0.21.0",
